from django.shortcuts import render, redirect, get_object_or_404
from django.contrib import messages
from django.contrib.auth.decorators import login_required
from django.urls import reverse
from django.contrib.auth import authenticate, login
from django.conf import settings
from .forms import UserRegisterForm, UserUpdateForm, ProfileUpdateForm, EmailAuthenticationForm, PasswordResetForm
from django.contrib.auth.models import User
from .models import GitHubToken, EmailVerificationToken
from chat.models import AgentRole
import requests
import uuid
import json
from urllib.parse import urlencode
from django.http import JsonResponse
from django.core.mail import send_mail
from django.template.loader import render_to_string
from django.utils.html import strip_tags
from django.contrib.auth.tokens import default_token_generator
from django.utils.encoding import force_bytes
from django.utils.http import urlsafe_base64_encode

# Define GitHub OAuth constants
GITHUB_CLIENT_ID = settings.GITHUB_CLIENT_ID if hasattr(settings, 'GITHUB_CLIENT_ID') else None
GITHUB_CLIENT_SECRET = settings.GITHUB_CLIENT_SECRET if hasattr(settings, 'GITHUB_CLIENT_SECRET') else None
GITHUB_REDIRECT_URI = None  # Will be set dynamically
ENVIRONMENT = settings.ENVIRONMENT if hasattr(settings, 'ENVIRONMENT') else 'local'

# Define Google OAuth constants
GOOGLE_CLIENT_ID = settings.GOOGLE_CLIENT_ID if hasattr(settings, 'GOOGLE_CLIENT_ID') else None
GOOGLE_CLIENT_SECRET = settings.GOOGLE_CLIENT_SECRET if hasattr(settings, 'GOOGLE_CLIENT_SECRET') else None
GOOGLE_REDIRECT_URI = None  # Will be set dynamically

def register(request):
    if request.method == 'POST':
        form = UserRegisterForm(request.POST)
        if form.is_valid():
            user = form.save()
            email = form.cleaned_data.get('email')
            
            # Send verification email
            send_verification_email(request, user)
            
            # Auto-login the user
            login(request, user)
            
            # Redirect to email verification page
            return redirect('email_verification_required')
    else:
        form = UserRegisterForm()
    return render(request, 'accounts/auth.html', {'form': form, 'active_tab': 'register'})

def auth(request):
    """
    Combined login and registration view that renders the tabbed auth page.
    This view handles both GET requests (displaying the form) and POST requests
    (processing form submissions) for both login and registration.
    """
    # Initialize both forms
    login_form = EmailAuthenticationForm()
    register_form = UserRegisterForm()
    
    # Determine which form was submitted based on a hidden input field
    if request.method == 'POST':
        form_type = request.POST.get('form_type')
        
        if form_type == 'login':
            login_form = EmailAuthenticationForm(request, data=request.POST)
            if login_form.is_valid():
                user = login_form.get_user()
                
                # Check if email is verified (skip for local environment)
                profile = user.profile
                if not profile.email_verified and ENVIRONMENT != 'local':
                    # Login the user but redirect to verification page
                    login(request, user)
                    return redirect('email_verification_required')
                
                login(request, user)
                
                # Check if user has required API keys set up
                openai_key_missing = not bool(profile.openai_api_key)
                anthropic_key_missing = not bool(profile.anthropic_api_key)
                
                # If both OpenAI and Anthropic keys are missing, redirect to integrations
                if openai_key_missing and anthropic_key_missing:
                    messages.success(request, 'Please set up OpenAI or Anthropic API keys to get started.')
                    return redirect('integrations')
                
                # Redirect to the chat page or next parameter if provided
                next_url = request.GET.get('next')
                if next_url:
                    return redirect(next_url)
                return redirect('projects:project_list')  # Changed from projects:project_list to project_list
        
        elif form_type == 'register':
            register_form = UserRegisterForm(request.POST)
            if register_form.is_valid():
                user = register_form.save()
                email = register_form.cleaned_data.get('email')
                
                # Send verification email
                send_verification_email(request, user)
                
                # Auto-login the user
                login(request, user)
                
                # Redirect to email verification page
                return redirect('email_verification_required')
    
    # Render the template with both forms
    context = {
        'login_form': login_form,
        'register_form': register_form,
        'active_tab': 'login' if request.method == 'GET' or (request.method == 'POST' and request.POST.get('form_type') == 'login') else 'register'
    }
    return render(request, 'accounts/auth.html', context)

@login_required
def profile(request):
    if request.method == 'POST':
        u_form = UserUpdateForm(request.POST, instance=request.user)
        p_form = ProfileUpdateForm(request.POST, request.FILES, instance=request.user.profile)
        
        if u_form.is_valid() and p_form.is_valid():
            u_form.save()
            p_form.save()
            messages.success(request, f'Your account has been updated!')
            return redirect('profile')
    else:
        u_form = UserUpdateForm(instance=request.user)
        p_form = ProfileUpdateForm(instance=request.user.profile)
        
    context = {
        'u_form': u_form,
        'p_form': p_form
    }
    return render(request, 'accounts/profile.html', context)

@login_required
def settings_page(request, show_github=False):
    # Get GitHub connection status
    github_connected = False
    github_username = None
    github_avatar = None
    github_missing_config = not hasattr(settings, 'GITHUB_CLIENT_ID') or not settings.GITHUB_CLIENT_ID
    
    try:
        github_social = request.user.social_auth.get(provider='github')
        github_connected = True
        extra_data = github_social.extra_data
        github_username = extra_data.get('login')
        github_avatar = extra_data.get('avatar_url')
    except:
        pass
    
    # Create GitHub redirect URI if not connected
    github_auth_url = None
    if (not github_connected and not github_missing_config) or show_github:
        GITHUB_CLIENT_ID = settings.GITHUB_CLIENT_ID
        GITHUB_REDIRECT_URI = request.build_absolute_uri(reverse('github_callback'))
        state = str(uuid.uuid4())
        request.session['github_oauth_state'] = state
        params = {
            'client_id': GITHUB_CLIENT_ID,
            'redirect_uri': GITHUB_REDIRECT_URI,
            'scope': 'repo user',
            'state': state,
        }
        github_auth_url = f"https://github.com/login/oauth/authorize?{urlencode(params)}"
        
        # If show_github is True, redirect directly to GitHub OAuth
        if show_github:
            return redirect(github_auth_url)
    
    # Handle GitHub disconnect
    if request.method == 'POST' and request.POST.get('action') == 'github_disconnect':
        if github_connected:
            try:
                github_social.delete()
                messages.success(request, 'GitHub connection removed successfully.')
                return redirect('settings_page')
            except Exception as e:
                messages.error(request, f'Error disconnecting GitHub: {str(e)}')
    
    # Get API keys status
    openai_connected = bool(request.user.profile.openai_api_key)
    anthropic_connected = bool(request.user.profile.anthropic_api_key)
    groq_connected = bool(request.user.profile.groq_api_key)
    
    # Check for URL parameters that might indicate which form to show
    openai_api_form_visible = request.GET.get('show') == 'openai'
    anthropic_api_form_visible = request.GET.get('show') == 'anthropic'
    groq_api_form_visible = request.GET.get('show') == 'groq'
    
    context = {
        'github_connected': github_connected,
        'github_username': github_username,
        'github_avatar': github_avatar,
        'github_auth_url': github_auth_url,
        'github_missing_config': github_missing_config,
        'openai_connected': openai_connected,
        'anthropic_connected': anthropic_connected,
        'groq_connected': groq_connected,
        'openai_api_form_visible': openai_api_form_visible,
        'anthropic_api_form_visible': anthropic_api_form_visible,
        'groq_api_form_visible': groq_api_form_visible,
    }
    
    return render(request, 'accounts/settings.html', context)

@login_required
def save_api_key(request, provider):
    """Handle saving API keys for various providers"""
    if request.method != 'POST':
        messages.error(request, 'Invalid request')
        return redirect('integrations')
    
    api_key = request.POST.get('api_key', '').strip()
    if not api_key:
        messages.error(request, 'API key cannot be empty')
        return redirect('integrations')
    
    # Get user profile
    profile = request.user.profile
    
    # Update the appropriate API key based on provider
    if provider == 'openai':
        profile.openai_api_key = api_key
    elif provider == 'anthropic':
        profile.anthropic_api_key = api_key
    elif provider == 'groq':
        profile.groq_api_key = api_key
    elif provider == 'linear':
        profile.linear_api_key = api_key
    else:
        messages.error(request, 'Invalid provider')
        return redirect('integrations')
    
    # Save the profile
    profile.save()
    
    messages.success(request, f'{provider.capitalize()} API key saved successfully.')
    return redirect('integrations')

@login_required
def disconnect_api_key(request, provider):
    """Handle disconnecting API keys for various providers"""
    if request.method != 'POST':
        messages.error(request, 'Invalid request')
        return redirect('integrations')
    
    # Get user profile
    profile = request.user.profile
    
    # Update the appropriate API key based on provider
    if provider == 'openai':
        profile.openai_api_key = ''
    elif provider == 'anthropic':
        profile.anthropic_api_key = ''
    elif provider == 'groq':
        profile.groq_api_key = ''
    elif provider == 'linear':
        profile.linear_api_key = ''
    else:
        messages.error(request, 'Invalid provider')
        return redirect('integrations')
    
    # Save the profile
    profile.save()
    
    messages.success(request, f'{provider.capitalize()} connection removed successfully.')
    return redirect('integrations')

@login_required
def user_settings(request):
    """
    User settings page with integrations like GitHub
    """
    # Check if the user already has a GitHub token
    try:
        github_token = GitHubToken.objects.get(user=request.user)
        has_github_token = True
        github_user = github_token.github_username if github_token.github_username else "GitHub User"
        github_avatar = github_token.github_avatar_url
    except GitHubToken.DoesNotExist:
        github_token = None
        has_github_token = False
        github_user = None
        github_avatar = None
    
    # Create GitHub redirect URI
    global GITHUB_REDIRECT_URI
    GITHUB_REDIRECT_URI = request.build_absolute_uri(reverse('github_callback'))
    
    # GitHub OAuth setup
    github_auth_url = None
    if GITHUB_CLIENT_ID:
        state = str(uuid.uuid4())
        request.session['github_oauth_state'] = state
        params = {
            'client_id': GITHUB_CLIENT_ID,
            'redirect_uri': GITHUB_REDIRECT_URI,
            'scope': 'repo user',
            'state': state,
        }
        github_auth_url = f"https://github.com/login/oauth/authorize?{urlencode(params)}"
    
    # Handle GitHub disconnect
    if request.method == 'POST' and request.POST.get('action') == 'github_disconnect':
        if has_github_token:
            github_token.delete()
            messages.success(request, 'GitHub connection removed successfully.')
            return redirect('settings')
    
    context = {
        'has_github_token': has_github_token,
        'github_auth_url': github_auth_url,
        'github_user': github_user,
        'github_avatar': github_avatar,
        'github_missing_config': not GITHUB_CLIENT_ID,
    }
    
    return render(request, 'accounts/settings.html', context)

@login_required
def github_callback(request):
    """
    Callback endpoint for GitHub OAuth flow
    """
    code = request.GET.get('code')
    state = request.GET.get('state')
    stored_state = request.session.get('github_oauth_state')
    
    # Validate state to prevent CSRF
    if not state or state != stored_state:
        messages.error(request, 'Invalid OAuth state. Please try connecting to GitHub again.')
        return redirect('integrations')
    
    if not code:
        messages.error(request, 'No authorization code received from GitHub.')
        return redirect('integrations')
    
    # Exchange code for access token
    response = requests.post(
        'https://github.com/login/oauth/access_token',
        headers={'Accept': 'application/json'},
        data={
            'client_id': GITHUB_CLIENT_ID,
            'client_secret': GITHUB_CLIENT_SECRET,
            'code': code,
            'redirect_uri': GITHUB_REDIRECT_URI,
        }
    )
    
    # Check if token exchange was successful
    if response.status_code != 200:
        messages.error(request, 'Failed to authenticate with GitHub. Please try again.')
        return redirect('integrations')
    
    # Parse token response
    token_data = response.json()
    if 'error' in token_data:
        messages.error(request, f"GitHub authentication error: {token_data.get('error_description', 'Unknown error')}")
        return redirect('integrations')
    
    access_token = token_data.get('access_token')
    scope = token_data.get('scope', '')
    
    if not access_token:
        messages.error(request, 'Failed to get access token from GitHub.')
        return redirect('integrations')
    
    # Get GitHub user info
    user_response = requests.get(
        'https://api.github.com/user',
        headers={
            'Authorization': f'token {access_token}',
            'Accept': 'application/vnd.github.v3+json'
        }
    )
    
    if user_response.status_code != 200:
        messages.error(request, 'Failed to get user info from GitHub.')
        return redirect('integrations')
    
    github_user_data = user_response.json()
    
    # Save or update token
    try:
        github_token = GitHubToken.objects.get(user=request.user)
        github_token.access_token = access_token
        github_token.github_user_id = str(github_user_data.get('id', ''))
        github_token.github_username = github_user_data.get('login', '')
        github_token.github_avatar_url = github_user_data.get('avatar_url', '')
        github_token.scope = scope
        github_token.save()
    except GitHubToken.DoesNotExist:
        GitHubToken.objects.create(
            user=request.user,
            access_token=access_token,
            github_user_id=str(github_user_data.get('id', '')),
            github_username=github_user_data.get('login', ''),
            github_avatar_url=github_user_data.get('avatar_url', ''),
            scope=scope
        )
    
    messages.success(request, 'Successfully connected to GitHub!')
    return redirect('integrations')

@login_required
def integrations(request):
    """
    Integrations page for connecting GitHub, OpenAI, Anthropic, and Groq
    """
    # Get GitHub connection status
    github_connected = False
    github_username = None
    github_avatar = None
    github_missing_config = not GITHUB_CLIENT_ID or not GITHUB_CLIENT_SECRET
    
    try:
        # Try to get GitHub token first
        github_token = GitHubToken.objects.get(user=request.user)
        github_connected = True
        github_username = github_token.github_username
        github_avatar = github_token.github_avatar_url
    except GitHubToken.DoesNotExist:
        try:
            # Try social_auth as fallback (if using django-social-auth)
            github_social = request.user.social_auth.get(provider='github')
            github_connected = True
            extra_data = github_social.extra_data
            github_username = extra_data.get('login')
            github_avatar = extra_data.get('avatar_url')
        except:
            pass
    
    # Create GitHub redirect URI if not connected
    github_auth_url = None
    if not github_connected and not github_missing_config:
        global GITHUB_REDIRECT_URI
        GITHUB_REDIRECT_URI = request.build_absolute_uri(reverse('github_callback'))
        state = str(uuid.uuid4())
        request.session['github_oauth_state'] = state
        params = {
            'client_id': GITHUB_CLIENT_ID,
            'redirect_uri': GITHUB_REDIRECT_URI,
            'scope': 'repo user',
            'state': state,
        }
        github_auth_url = f"https://github.com/login/oauth/authorize?{urlencode(params)}"
    
    # Handle GitHub disconnect
    if request.method == 'POST' and request.POST.get('action') == 'github_disconnect':
        if github_connected:
            try:
                GitHubToken.objects.filter(user=request.user).delete()
                messages.success(request, 'GitHub connection removed successfully.')
                return redirect('integrations')
            except Exception as e:
                messages.error(request, f'Error disconnecting GitHub: {str(e)}')
    
    # Get API keys status
    openai_connected = bool(request.user.profile.openai_api_key)
    anthropic_connected = bool(request.user.profile.anthropic_api_key)
    groq_connected = bool(request.user.profile.groq_api_key)
    linear_connected = bool(request.user.profile.linear_api_key)
    
    context = {
        'github_connected': github_connected,
        'github_username': github_username,
        'github_avatar': github_avatar,
        'github_auth_url': github_auth_url,
        'github_missing_config': github_missing_config,
        'openai_connected': openai_connected,
        'anthropic_connected': anthropic_connected,
        'groq_connected': groq_connected,
        'linear_connected': linear_connected,
    }
    
    return render(request, 'accounts/integrations.html', context)


def send_verification_email(request, user):
    """Send email verification code to user"""
    try:
        from .models import EmailVerificationCode
        
        # Create verification code
        verification = EmailVerificationCode.create_code(user)
        
        # Email content
        subject = 'Your LFG Verification Code'
        
        # Check if template exists, if not use plain text
        try:
            html_message = render_to_string('accounts/email_verification_code.html', {
                'user': user,
                'code': verification.code,
                'expiration_minutes': 30,
            })
        except:
            html_message = None
            
        plain_message = f"""
Hi {user.username},

Your verification code is: {verification.code}

This code will expire in 30 minutes.

Best regards,
The LFG Team
"""
        
        # Send email
        result = send_mail(
            subject=subject,
            message=plain_message,
            from_email=settings.DEFAULT_FROM_EMAIL,
            recipient_list=[user.email],
            html_message=html_message,
            fail_silently=False,
        )
        
        return result > 0
        
    except Exception as e:
        print(f"Error sending verification email: {e}")
        return False


@login_required
def email_verification_required(request):
    """Show email verification required page"""
    user = request.user
    profile = user.profile
    
    # Check if already verified
    if profile.email_verified:
        # Check if user has required API keys set up
        openai_key_missing = not bool(profile.openai_api_key)
        anthropic_key_missing = not bool(profile.anthropic_api_key)
        
        # If both OpenAI and Anthropic keys are missing, redirect to integrations
        if openai_key_missing and anthropic_key_missing:
            messages.success(request, 'Please set up OpenAI or Anthropic API keys to get started.')
            return redirect('integrations')
        
        return redirect('projects:project_list')
    
    context = {
        'email': user.email,
    }
    return render(request, 'accounts/email_verification_required.html', context)


@login_required
def resend_verification_email(request):
    """Resend verification email"""
    if request.method == 'POST':
        user = request.user
        
        # Check if already verified
        if user.profile.email_verified:
            messages.info(request, 'Your email is already verified.')
            return redirect('projects:project_list')
        
        # Send new verification email
        if send_verification_email(request, user):
            messages.success(request, 'Verification email sent! Please check your inbox.')
        else:
            messages.error(request, 'Failed to send verification email. Please try again later.')
        
        return redirect('email_verification_required')
    
    return redirect('email_verification_required')


def verify_email(request, token):
    """Verify email with token"""
    try:
        # Find the token
        verification_token = EmailVerificationToken.objects.get(token=token)
        
        # Check if token is valid
        if not verification_token.is_valid():
            messages.error(request, 'This verification link has expired or been used already.')
            return redirect('login')
        
        # Mark email as verified
        user = verification_token.user
        profile = user.profile
        profile.email_verified = True
        profile.save()
        
        # Mark token as used
        verification_token.used = True
        verification_token.save()
        
        messages.success(request, 'Your email has been verified successfully!')
        
        # If user is logged in, redirect to appropriate page
        if request.user.is_authenticated:
            # Check if user has required API keys set up
            openai_key_missing = not bool(profile.openai_api_key)
            anthropic_key_missing = not bool(profile.anthropic_api_key)
            
            # If both keys are missing, redirect to integrations
            if openai_key_missing and anthropic_key_missing:
                messages.success(request, 'Please set up OpenAI or Anthropic API keys to get started.')
                return redirect('integrations')
            
            return redirect('projects:project_list')
        else:
            return redirect('login')
            
    except EmailVerificationToken.DoesNotExist:
        messages.error(request, 'Invalid verification link.')
        return redirect('login')


def send_password_reset_email(request, user):
    """Send password reset email - similar to send_verification_email"""
    try:
        # Generate token and uid for password reset
        token = default_token_generator.make_token(user)
        uid = urlsafe_base64_encode(force_bytes(user.pk))
        
        # Build password reset URL
        reset_url = request.build_absolute_uri(
            reverse('password_reset_confirm', kwargs={'uidb64': uid, 'token': token})
        )
        
        # Email content
        subject = 'Reset your password for LFG'
        html_message = render_to_string('accounts/password_reset_email.html', {
            'user': user,
            'reset_url': reset_url,
            'protocol': 'https' if request.is_secure() else 'http',
            'domain': request.get_host(),
            'uid': uid,
            'token': token,
        })
        plain_message = strip_tags(html_message)
        
        # Send email
        send_mail(
            subject=subject,
            message=plain_message,
            from_email=settings.DEFAULT_FROM_EMAIL,
            recipient_list=[user.email],
            html_message=html_message,
            fail_silently=False,
        )
        return True
    except Exception as e:
        print(f"Error sending password reset email: {e}")
        return False


def password_reset(request):
    """Custom password reset view"""
    if request.method == 'POST':
        form = PasswordResetForm(request.POST)
        if form.is_valid():
            email = form.cleaned_data['email']
            # Find users with this email
            users = User.objects.filter(email__iexact=email, is_active=True)
            
            # Send reset email to each user
            email_sent = False
            for user in users:
                if user.has_usable_password():
                    if send_password_reset_email(request, user):
                        email_sent = True
            
            # Always redirect to done page (don't reveal if email exists)
            return redirect('password_reset_done')
    else:
        form = PasswordResetForm()
    
    return render(request, 'accounts/password_reset.html', {'form': form})


def google_login(request):
    """Initiate Google OAuth flow"""
    if not GOOGLE_CLIENT_ID or not GOOGLE_CLIENT_SECRET:
        messages.error(request, 'Google OAuth is not configured. Please contact the administrator.')
        return redirect('auth')
    
    # Build redirect URI
    global GOOGLE_REDIRECT_URI
    GOOGLE_REDIRECT_URI = request.build_absolute_uri(reverse('google_callback'))
    
    # Generate state for CSRF protection
    state = str(uuid.uuid4())
    request.session['google_oauth_state'] = state
    
    # Build Google OAuth URL
    params = {
        'client_id': GOOGLE_CLIENT_ID,
        'redirect_uri': GOOGLE_REDIRECT_URI,
        'response_type': 'code',
        'scope': 'openid email profile',
        'state': state,
        'access_type': 'online',
        'prompt': 'select_account'
    }
    
    google_auth_url = f"https://accounts.google.com/o/oauth2/v2/auth?{urlencode(params)}"
    
    return redirect(google_auth_url)


def google_callback(request):
    """Handle Google OAuth callback"""
    code = request.GET.get('code')
    state = request.GET.get('state')
    stored_state = request.session.get('google_oauth_state')
    
    # Validate state to prevent CSRF
    if not state or state != stored_state:
        messages.error(request, 'Invalid OAuth state. Please try connecting to Google again.')
        return redirect('auth')
    
    if not code:
        messages.error(request, 'No authorization code received from Google.')
        return redirect('auth')
    
    # Exchange code for access token
    token_url = 'https://oauth2.googleapis.com/token'
    token_data = {
        'code': code,
        'client_id': GOOGLE_CLIENT_ID,
        'client_secret': GOOGLE_CLIENT_SECRET,
        'redirect_uri': GOOGLE_REDIRECT_URI,
        'grant_type': 'authorization_code'
    }
    
    try:
        response = requests.post(token_url, data=token_data)
        response.raise_for_status()
        token_response = response.json()
        
        if 'error' in token_response:
            messages.error(request, f"Google authentication error: {token_response.get('error_description', 'Unknown error')}")
            return redirect('auth')
        
        access_token = token_response.get('access_token')
        
        if not access_token:
            messages.error(request, 'Failed to get access token from Google.')
            return redirect('auth')
        
        # Get user info from Google
        userinfo_url = 'https://www.googleapis.com/oauth2/v2/userinfo'
        headers = {'Authorization': f'Bearer {access_token}'}
        
        userinfo_response = requests.get(userinfo_url, headers=headers)
        userinfo_response.raise_for_status()
        user_data = userinfo_response.json()
        
        # Get or create user
        email = user_data.get('email')
        if not email:
            messages.error(request, 'Could not retrieve email from Google.')
            return redirect('auth')
        
        # Check if user exists
        try:
            user = User.objects.get(email=email)
            # If user exists, log them in
            login(request, user, backend='django.contrib.auth.backends.ModelBackend')
            messages.success(request, 'Successfully logged in with Google!')
        except User.DoesNotExist:
            # Create new user
            username = email.split('@')[0]
            # Ensure unique username
            base_username = username
            counter = 1
            while User.objects.filter(username=username).exists():
                username = f"{base_username}{counter}"
                counter += 1
            
            user = User.objects.create_user(
                username=username,
                email=email,
                first_name=user_data.get('given_name', ''),
                last_name=user_data.get('family_name', '')
            )
            
            # Mark email as verified since it comes from Google
            profile = user.profile
            profile.email_verified = True
            profile.save()
            
            # Log the user in
            login(request, user, backend='django.contrib.auth.backends.ModelBackend')
            messages.success(request, 'Successfully registered and logged in with Google!')
        
        # Check if user has required API keys set up
        openai_key_missing = not bool(user.profile.openai_api_key)
        anthropic_key_missing = not bool(user.profile.anthropic_api_key)
        
        # If both keys are missing, redirect to integrations
        if openai_key_missing and anthropic_key_missing:
            messages.info(request, 'Please set up OpenAI or Anthropic API keys to get started.')
            return redirect('integrations')
        
        # Redirect to projects list
        return redirect('projects:project_list')
        
    except requests.exceptions.RequestException as e:
        messages.error(request, f'Error communicating with Google: {str(e)}')
        return redirect('auth')
    except Exception as e:
        messages.error(request, f'An unexpected error occurred: {str(e)}')
        return redirect('auth')


<<<<<<< HEAD
@login_required
def get_agent_settings(request):
    """Get the user's agent role settings including turbo mode state"""
    try:
        agent_role, created = AgentRole.objects.get_or_create(
            user=request.user,
            defaults={'name': 'product_analyst', 'turbo_mode': False}
        )
        
        return JsonResponse({
            'success': True,
            'agent_role': agent_role.name,
            'turbo_mode': agent_role.turbo_mode
        })
    except Exception as e:
        return JsonResponse({
            'success': False,
            'error': str(e)
        }, status=500) 
=======
# API Endpoints
def auth_status(request):
    """Check if user is authenticated"""
    return JsonResponse({
        'authenticated': request.user.is_authenticated,
        'username': request.user.username if request.user.is_authenticated else None
    })


def api_keys_status(request):
    """Check if user has API keys configured"""
    if not request.user.is_authenticated:
        return JsonResponse({
            'error': 'Not authenticated',
            'has_openai_key': False,
            'has_anthropic_key': False,
            'has_groq_key': False
        }, status=401)
    
    profile = request.user.profile
    return JsonResponse({
        'has_openai_key': bool(profile.openai_api_key),
        'has_anthropic_key': bool(profile.anthropic_api_key),
        'has_groq_key': bool(profile.groq_api_key)
    })


@login_required
def save_api_keys(request):
    """Save API keys via AJAX"""
    if request.method != 'POST':
        return JsonResponse({'error': 'Method not allowed'}, status=405)
    
    try:
        import json
        data = json.loads(request.body)
        profile = request.user.profile
        
        # Update API keys if provided
        if 'openai_api_key' in data and data['openai_api_key']:
            profile.openai_api_key = data['openai_api_key']
        
        if 'anthropic_api_key' in data and data['anthropic_api_key']:
            profile.anthropic_api_key = data['anthropic_api_key']
        
        if 'grok_api_key' in data and data['grok_api_key']:
            profile.groq_api_key = data['grok_api_key']
        
        profile.save()
        
        return JsonResponse({
            'success': True,
            'has_openai_key': bool(profile.openai_api_key),
            'has_anthropic_key': bool(profile.anthropic_api_key),
            'has_groq_key': bool(profile.groq_api_key)
        })
    
    except Exception as e:
        return JsonResponse({'error': str(e)}, status=400)


@login_required
def verify_email_code(request):
    """Verify email using 6-digit code"""
    if request.method != 'POST':
        return JsonResponse({'error': 'Method not allowed'}, status=405)
    
    try:
        import json
        from .models import EmailVerificationCode
        
        data = json.loads(request.body)
        code = data.get('code', '').strip()
        
        if not code or len(code) != 6:
            return JsonResponse({'error': 'Invalid code format'}, status=400)
        
        # Find valid code for the user
        verification = EmailVerificationCode.objects.filter(
            user=request.user,
            code=code,
            used=False
        ).first()
        
        if not verification:
            return JsonResponse({'error': 'Invalid code'}, status=400)
        
        if not verification.is_valid():
            return JsonResponse({'error': 'Code has expired'}, status=400)
        
        # Mark code as used and verify email
        verification.used = True
        verification.save()
        
        profile = request.user.profile
        profile.email_verified = True
        profile.save()
        
        return JsonResponse({
            'success': True,
            'message': 'Email verified successfully'
        })
        
    except Exception as e:
        return JsonResponse({'error': str(e)}, status=400)


@login_required
def resend_verification_code(request):
    """Resend email verification code"""
    if request.method != 'POST':
        return JsonResponse({'error': 'Method not allowed'}, status=405)
    
    try:
        from .models import EmailVerificationCode
        from django.core.mail import send_mail
        from django.conf import settings
        
        # Create new code
        verification = EmailVerificationCode.create_code(request.user)
        
        # Send email with code
        subject = 'Your LFG Verification Code'
        message = f"""
Hi {request.user.username},

Your verification code is: {verification.code}

This code will expire in 30 minutes.

Best regards,
The LFG Team
"""
        
        send_mail(
            subject,
            message,
            settings.DEFAULT_FROM_EMAIL,
            [request.user.email],
            fail_silently=False,
        )
        
        return JsonResponse({
            'success': True,
            'message': 'Verification code sent'
        })
        
    except Exception as e:
        return JsonResponse({'error': str(e)}, status=400)


 
>>>>>>> ba847e79
<|MERGE_RESOLUTION|>--- conflicted
+++ resolved
@@ -820,27 +820,6 @@
         return redirect('auth')
 
 
-<<<<<<< HEAD
-@login_required
-def get_agent_settings(request):
-    """Get the user's agent role settings including turbo mode state"""
-    try:
-        agent_role, created = AgentRole.objects.get_or_create(
-            user=request.user,
-            defaults={'name': 'product_analyst', 'turbo_mode': False}
-        )
-        
-        return JsonResponse({
-            'success': True,
-            'agent_role': agent_role.name,
-            'turbo_mode': agent_role.turbo_mode
-        })
-    except Exception as e:
-        return JsonResponse({
-            'success': False,
-            'error': str(e)
-        }, status=500) 
-=======
 # API Endpoints
 def auth_status(request):
     """Check if user is authenticated"""
@@ -992,5 +971,4 @@
         return JsonResponse({'error': str(e)}, status=400)
 
 
- 
->>>>>>> ba847e79
+ 