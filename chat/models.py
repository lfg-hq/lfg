--- conflicted
+++ resolved
@@ -14,12 +14,8 @@
     ]
     
     user = models.OneToOneField(User, on_delete=models.CASCADE, related_name='agent_role')
-<<<<<<< HEAD
-    name = models.CharField(max_length=50, choices=ROLE_CHOICES, default='developer')
+    name = models.CharField(max_length=50, choices=ROLE_CHOICES, default='product_analyst')
     turbo_mode = models.BooleanField(default=False, help_text='Enable turbo mode for quick MVP generation')
-=======
-    name = models.CharField(max_length=50, choices=ROLE_CHOICES, default='product_analyst')
->>>>>>> ba847e79
     created_at = models.DateTimeField(auto_now_add=True)
     updated_at = models.DateTimeField(auto_now=True)
     
@@ -89,14 +85,14 @@
         ('claude_4_sonnet', 'Claude 4 Sonnet'),
         ('claude_4_opus', 'Claude 4 Opus'),
         ('claude_3.5_sonnet', 'Claude 3.5 Sonnet'),
+        ('claude_4_opus', 'Claude 4 Opus'),
+        ('claude_3.5_sonnet', 'Claude 3.5 Sonnet'),
         ('gpt_4_1', 'OpenAI GPT-4.1'),
         ('gpt_4o', 'OpenAI GPT-4o'),
         ('o3', 'OpenAI O3'),
-<<<<<<< HEAD
+        ('grok_4', 'Grok 4'),
         ('grok_2', 'Grok 2'),
         ('grok_beta', 'Grok Beta'),
-=======
->>>>>>> ba847e79
         ('grok_4', 'Grok 4'),
     ]
     
