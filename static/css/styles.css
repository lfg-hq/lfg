--- conflicted
+++ resolved
@@ -380,441 +380,6 @@
     color: #9ca3af;
 }
 
-<<<<<<< HEAD
-/* Chat container styles */
-.chat-container {
-    flex: 1;
-    display: flex;
-    flex-direction: column;
-    height: 100vh;
-    position: relative;
-    transition: all 0.3s ease;
-    width: 100%;
-    margin-left: 20px; /* Small margin to accommodate collapsed sidebar */
-    overflow: hidden;
-}
-
-/* Add this new class for message container */
-.message-container {
-    width: 85%;
-    max-width: 800px;
-    display: flex;
-    flex-direction: column;
-    padding-bottom: 30px; /* Increase bottom padding for more space */
-    position: relative; /* For the connector */
-}
-
-/* Add a subtle connector between messages and input */
-.message-container:after {
-    content: "";
-    position: absolute;
-    bottom: 0;
-    left: 50%;
-    transform: translateX(-50%);
-    width: 40px;
-    height: 2px;
-    background: linear-gradient(to right, transparent, var(--primary-color) 50%, transparent);
-    opacity: 0.5;
-}
-
-.welcome-message {
-    margin: 0;
-    text-align: center;
-    width: 100%;
-    padding: 40px 0;
-    display: flex;
-    flex-direction: column;
-    align-items: center;
-    justify-content: center;
-}
-
-.welcome-message h2 {
-    margin-bottom: 10px;
-    color: var(--primary-color);
-}
-
-.message {
-    margin-bottom: 20px;
-    max-width: 92%;
-    padding: 10px 16px;
-    border-radius: 8px;
-    line-height: 1.5;
-    transition: transform 0.2s ease;
-}
-
-.message:last-child {
-    margin-bottom: 10px; /* Reduce margin for last message to improve transition */
-}
-
-.message.user {
-    background-color: var(--primary-color);
-    color: #121212;
-    align-self: flex-end;
-    border-bottom-right-radius: 2px;
-}
-
-.message.assistant {
-    background-color: var(--card-bg);
-    border: 1px solid var(--border-color);
-    align-self: flex-start;
-    border-bottom-left-radius: 2px;
-}
-
-/* Add styling for system messages */
-.message.system {
-    background-color: rgba(255, 193, 7, 0.15);
-    border: 1px solid rgba(255, 193, 7, 0.3);
-    color: var(--text-color);
-    align-self: flex-start;
-    border-radius: 4px;
-    font-style: italic;
-    max-width: 70%;
-    text-align: left;
-    font-size: 0.9rem;
-    padding: 8px 8px 0px 8px;
-}
-
-.message-content {
-    overflow-wrap: break-word;
-}
-
-/* Preserve line breaks only for user messages */
-.message.user .message-content {
-    /* white-space: pre-wrap; */
-}
-
-/* Message actions container */
-.message-actions {
-    position: absolute;
-    top: 8px;
-    right: 8px;
-    opacity: 0;
-    transition: opacity 0.2s ease;
-}
-
-/* Show actions on hover */
-.message:hover .message-actions {
-    opacity: 1;
-}
-
-/* Copy button styling */
-.message-copy-btn {
-    background: transparent;
-    border: 1px solid rgba(255, 255, 255, 0.3);
-    border-radius: 4px;
-    padding: 4px 8px;
-    cursor: pointer;
-    color: var(--text-color);
-    font-size: 12px;
-    transition: all 0.2s ease;
-    display: flex;
-    align-items: center;
-    gap: 4px;
-}
-
-.message-copy-btn .fas {
-    font-weight: 100;
-}
-
-.message-copy-btn:hover {
-    background: transparent;
-    border-color: rgba(255, 255, 255, 0.6);
-    transform: scale(1.05);
-}
-
-.message-copy-btn.copied {
-    background: transparent;
-    border-color: #10b981;
-    color: #10b981;
-}
-
-/* Adjust button color for user messages */
-.message.user .message-copy-btn {
-    background: transparent;
-    border-color: rgba(0, 0, 0, 0.3);
-    color: #121212;
-}
-
-.message.user .message-copy-btn:hover {
-    background: transparent;
-    border-color: rgba(0, 0, 0, 0.6);
-    transform: scale(1.05);
-}
-
-/* Make message position relative for absolute positioning of actions */
-.message {
-    position: relative;
-}
-
-.chat-input-container {
-    padding: 0 16px 24px; /* Remove top padding */
-    border-top: none;
-    background: none; /* Remove background */
-    width: 100%;
-    display: flex;
-    justify-content: center;
-    margin: 0;
-    border: none;
-    border-radius: 0;
-    box-shadow: none;
-    position: relative; /* For positioning the floating effect */
-    z-index: 5; /* Ensure it's above other elements */
-}
-
-#chat-form {
-    display: flex;
-    align-items: center;
-    width: 85%;
-    max-width: 800px;
-    position: relative; /* For positioning elements */
-    z-index: 2; /* Ensure it's above the gradient */
-    margin-top: -10px; /* Pull the form slightly up to overlap with messages */
-    background: linear-gradient(to bottom, transparent, var(--bg-color) 20px); /* Gradient background for smooth transition */
-    padding-top: 20px; /* Add padding to accommodate the overlap */
-    animation: float 8s ease-in-out infinite; /* Slower, more subtle floating animation */
-}
-
-@keyframes float {
-    0% { transform: translateY(0px); }
-    50% { transform: translateY(-3px); }
-    100% { transform: translateY(0px); }
-}
-
-#chat-input {
-    flex: 1;
-    padding: 16px 0 16px 20px;
-    border-radius: 12px;
-    border: 1px solid var(--border-color);
-    background-color: var(--card-bg); /* Slightly lighter background */
-    color: var(--text-color);
-    resize: none;
-    min-height: 100px; /* Increased height */
-    max-height: 250px;
-    transition: all 0.3s ease;
-    box-shadow: 0 4px 12px rgba(0, 0, 0, 0.15), 0 0 20px rgba(187, 134, 252, 0.05); /* Enhanced glow */
-    backdrop-filter: blur(5px); /* Subtle blur effect */
-    
-    /* Hide scrollbar but maintain scrolling functionality */
-    scrollbar-width: none; /* Firefox */
-    -ms-overflow-style: none; /* IE and Edge */
-    overflow-y: auto;
-}
-
-/* Hide webkit scrollbar for chat input */
-#chat-input::-webkit-scrollbar {
-    display: none;
-}
-
-#chat-input:focus {
-    outline: none;
-    border-color: var(--primary-color);
-    box-shadow: 0 4px 15px rgba(187, 134, 252, 0.2), 0 0 30px rgba(187, 134, 252, 0.1); /* Enhanced glow effect when focused */
-    transform: translateY(-2px); /* Subtle lift effect when focused */
-}
-
-/* Send button styling - moved into the input box */
-#send-btn {
-    background-color: rgba(187, 134, 252, 0.2);
-    color: var(--primary-color);
-    margin-left: 0;
-}
-
-#send-btn:hover {
-    transform: translateY(-2px);
-    box-shadow: 0 0 10px rgba(187, 134, 252, 0.3);
-}
-
-/* Stop button styling */
-#stop-btn {
-    background-color: rgba(239, 83, 80, 0.2); /* Red color for stop with transparency */
-    color: #ef5350;
-    border: none;
-    border-radius: 50%;
-    width: 28px;
-    height: 28px;
-    font-size: 12px;
-    cursor: pointer;
-    transition: all 0.2s ease;
-    display: flex;
-    align-items: center;
-    justify-content: center;
-}
-
-#stop-btn:hover {
-    transform: translateY(-2px);
-    box-shadow: 0 0 10px rgba(239, 83, 80, 0.3);
-}
-
-.send-icon {
-    width: 18px;
-    height: 18px;
-}
-
-/* Markdown styling */
-.message-content h1, 
-.message-content h2, 
-.message-content h3 {
-    margin-top: 1em;
-    margin-bottom: 0.5em;
-}
-
-.message-content p {
-    margin-bottom: 0.75em;
-}
-
-.message-content code {
-    background-color: rgba(0, 0, 0, 0.2);
-    padding: 2px 4px;
-    border-radius: 3px;
-    font-family: monospace;
-}
-
-.message-content pre {
-    background-color: rgba(0, 0, 0, 0.2);
-    padding: 10px;
-    border-radius: 4px;
-    overflow-x: auto;
-    margin: 0.5em 0;
-}
-
-.message-content ul, 
-.message-content ol {
-    margin-left: 1.5em;
-    margin-bottom: 0.75em;
-}
-
-.message-content blockquote {
-    border-left: 3px solid var(--secondary-color);
-    padding-left: 10px;
-    margin-left: 0;
-    color: var(--text-secondary);
-}
-
-/* Table styling for markdown */
-.message-content table {
-    border-collapse: collapse;
-    margin: 1em 0;
-    width: 100%;
-    overflow-x: auto;
-    display: block;
-}
-
-.message-content th {
-    background-color: rgba(187, 134, 252, 0.1);
-    color: var(--primary-color);
-    font-weight: 600;
-    text-align: left;
-    padding: 8px 12px;
-    border: 1px solid var(--border-color);
-}
-
-.message-content td {
-    padding: 8px 12px;
-    border: 1px solid var(--border-color);
-}
-
-.message-content tr {
-    background-color: rgba(255, 255, 255, 0.05);
-    border-bottom: 1px solid var(--border-color);
-}
-
-.message-content tr:nth-child(even) {
-    background-color: rgba(0, 0, 0, 0.1);
-}
-
-.message-content tr:hover {
-    background-color: rgba(187, 134, 252, 0.05);
-}
-
-/* Loading indicator */
-.typing-indicator {
-    display: flex;
-    align-items: center;
-    padding: 10px 16px;
-    background-color: var(--card-bg);
-    border: 1px solid var(--border-color);
-    border-radius: 8px;
-    border-bottom-left-radius: 2px;
-    align-self: flex-start;
-    margin-bottom: 20px;
-}
-
-.typing-indicator span {
-    height: 8px;
-    width: 8px;
-    background-color: var(--text-secondary);
-    border-radius: 50%;
-    display: inline-block;
-    margin-right: 5px;
-    animation: bounce 1.5s infinite ease-in-out;
-}
-
-.typing-indicator span:nth-child(1) {
-    animation-delay: 0s;
-}
-
-.typing-indicator span:nth-child(2) {
-    animation-delay: 0.2s;
-}
-
-.typing-indicator span:nth-child(3) {
-    animation-delay: 0.4s;
-    margin-right: 0;
-}
-
-@keyframes bounce {
-    0%, 80%, 100% { transform: translateY(0); }
-    40% { transform: translateY(-8px); }
-}
-
-/* Scrollbar styling */
-::-webkit-scrollbar {
-    width: 8px;
-}
-
-::-webkit-scrollbar-track {
-    background: var(--bg-color);
-}
-
-::-webkit-scrollbar-thumb {
-    background: var(--border-color);
-    border-radius: 4px;
-}
-
-::-webkit-scrollbar-thumb:hover {
-    background: var(--text-secondary);
-}
-
-/* Add this to your CSS file */
-.provider-selector {
-    padding: 16px;
-    border-bottom: 1px solid var(--border-color);
-}
-
-.provider-selector h3 {
-    font-size: 1rem;
-    margin-bottom: 10px;
-    color: var(--primary-color);
-}
-
-.provider-options {
-    display: flex;
-    flex-direction: column;
-    gap: 8px;
-}
-
-.provider-options label {
-    display: flex;
-    align-items: center;
-    cursor: pointer;
-}
-
-.provider-options input[type="radio"] {
-    margin-right: 8px;
-}
-
-=======
->>>>>>> 211bca29
 .user-avatar {
     width: 26px; /* Further reduced size */
     height: 26px; /* Further reduced size */
