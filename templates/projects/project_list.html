{% extends 'projects/base_with_sidebar.html' %}

{% block title %}My Projects - LFG 🚀🚀{% endblock %}

{% block content %}
<div class="projects-container">
    <div class="page-header">
        <h1 class="page-title">
            <i class="fas fa-project-diagram"></i>
            My Projects
        </h1>
        <button class="btn btn-primary" id="open-create-modal">
            <i class="fas fa-plus"></i> New Project
        </button>
    </div>

    {% if projects %}
        <div class="project-list">
            {% for item in projects %}
                <div class="project-list-item">
                    <a href="{% url 'create_conversation' item.project.project_id %}" class="project-list-link">
                        <div class="project-list-main">
                            <div class="project-list-header">
                                <span class="project-icon">{{ item.project.icon }}</span>
                                <h3 class="project-name">{{ item.project.name }}</h3>
                            </div>
                            <div class="project-stats">
                                <div class="stat-item">
                                    <i class="fas fa-comments"></i>
                                    <span class="stat-value">{{ item.conversations_count }}</span>
                                    <span class="stat-label">Conversations</span>
                                </div>
                                <div class="stat-item">
                                    <i class="fas fa-file-alt"></i>
                                    <span class="stat-value">{{ item.documents_count }}</span>
                                    <span class="stat-label">Documents</span>
                                </div>
                                <div class="stat-item">
                                    <i class="fas fa-tasks"></i>
                                    <span class="stat-value">{{ item.tickets_count }}</span>
                                    <span class="stat-label">Tickets</span>
                                </div>
                            </div>
                        </div>
                    </a>
                    <div class="project-list-actions">
                        <div class="dropdown">
                            <button class="dropdown-button">
                                <i class="fas fa-ellipsis-v"></i>
                            </button>
                            <div class="dropdown-menu">
<<<<<<< HEAD
                                <a href="{% url 'projects:update_project' project.project_id %}" class="dropdown-item">
                                    <i class="fas fa-edit"></i> Edit
                                </a>
                                <form action="{% url 'projects:delete_project' project.project_id %}" method="post" style="margin: 0; padding: 0;">
=======
                                <a href="{% url 'projects:update_project' item.project.id %}" class="dropdown-item">
                                    <i class="fas fa-edit"></i> Edit
                                </a>
                                <form action="{% url 'projects:delete_project' item.project.id %}" method="post" style="margin: 0; padding: 0;">
>>>>>>> 832ec160
                                    {% csrf_token %}
                                    <button type="submit" class="dropdown-item dropdown-item-danger delete-project-btn" data-project-name="{{ item.project.name }}">
                                        <i class="fas fa-trash-alt"></i> Delete
                                    </button>
                                </form>
                            </div>
                        </div>
                    </div>
                </div>
            {% endfor %}
        </div>
    {% else %}
        <div class="empty-state">
            <div class="empty-state-icon">
                <i class="fas fa-folder-open"></i>
            </div>
            <h2 class="empty-state-title">No projects yet</h2>
            <div class="empty-state-text">
                Create your first project to start organizing your work with LFG.
            </div>
            <button class="btn btn-primary" id="open-create-modal-empty">
                <i class="fas fa-plus"></i> Create Your First Project
            </button>
        </div>
    {% endif %}
</div>

<!-- Create Project Modal -->
<div class="modal-overlay" id="create-project-modal">
    <div class="modal">
        <div class="modal-header">
            <h2 class="modal-title">Create New Project</h2>
            <button class="modal-close" id="close-modal">
                <i class="fas fa-times"></i>
            </button>
        </div>
        <div class="modal-body">
            <form method="post" action="{% url 'projects:create_project' %}" id="create-project-form">
                {% csrf_token %}
                <div class="form-group">
                    <label for="project-name" class="form-label">Project Name*</label>
                    <input type="text" id="project-name" name="name" class="form-control" required autofocus>
                </div>
                <input type="hidden" name="description" value="">
                <input type="hidden" name="icon" value="🚀">
                
                <div class="form-actions">
                    <button type="button" class="btn btn-outline" id="cancel-modal">Cancel</button>
                    <button type="submit" class="btn btn-primary">Create Project</button>
                </div>
            </form>
        </div>
    </div>
</div>
{% endblock %}

{% block extra_js %}
<script>
document.addEventListener('DOMContentLoaded', function() {
    const modal = document.getElementById('create-project-modal');
    const openBtn = document.getElementById('open-create-modal');
    const openBtnEmpty = document.getElementById('open-create-modal-empty');
    const closeBtn = document.getElementById('close-modal');
    const cancelBtn = document.getElementById('cancel-modal');
    const projectNameInput = document.getElementById('project-name');
    
    function openModal() {
        modal.classList.add('active');
        // Focus on the input field when modal opens
        setTimeout(() => {
            projectNameInput.focus();
        }, 100);
    }
    
    function closeModal() {
        modal.classList.remove('active');
        projectNameInput.value = '';
    }
    
    // Open modal
    if (openBtn) {
        openBtn.addEventListener('click', openModal);
    }
    
    if (openBtnEmpty) {
        openBtnEmpty.addEventListener('click', openModal);
    }
    
    // Close modal
    closeBtn.addEventListener('click', closeModal);
    cancelBtn.addEventListener('click', closeModal);
    
    // Close modal when clicking outside
    modal.addEventListener('click', function(e) {
        if (e.target === modal) {
            closeModal();
        }
    });
    
    // Close modal on Escape key
    document.addEventListener('keydown', function(e) {
        if (e.key === 'Escape' && modal.classList.contains('active')) {
            closeModal();
        }
    });
});
</script>
{% endblock %} <|MERGE_RESOLUTION|>--- conflicted
+++ resolved
@@ -49,17 +49,10 @@
                                 <i class="fas fa-ellipsis-v"></i>
                             </button>
                             <div class="dropdown-menu">
-<<<<<<< HEAD
                                 <a href="{% url 'projects:update_project' project.project_id %}" class="dropdown-item">
                                     <i class="fas fa-edit"></i> Edit
                                 </a>
                                 <form action="{% url 'projects:delete_project' project.project_id %}" method="post" style="margin: 0; padding: 0;">
-=======
-                                <a href="{% url 'projects:update_project' item.project.id %}" class="dropdown-item">
-                                    <i class="fas fa-edit"></i> Edit
-                                </a>
-                                <form action="{% url 'projects:delete_project' item.project.id %}" method="post" style="margin: 0; padding: 0;">
->>>>>>> 832ec160
                                     {% csrf_token %}
                                     <button type="submit" class="dropdown-item dropdown-item-danger delete-project-btn" data-project-name="{{ item.project.name }}">
                                         <i class="fas fa-trash-alt"></i> Delete
